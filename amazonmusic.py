"""
This module implements an API for interacting with Amazon Music.

:copyright: 2018 Andrew Flegg
:license: Licensed under the Apache License, see LICENSE.
"""

# Licensed under the Apache License, Version 2.0 (the "License");
# you may not use this file except in compliance with the License.
# You may obtain a copy of the License at
# 
#     http://www.apache.org/licenses/LICENSE-2.0
# 
# Unless required by applicable law or agreed to in writing, software
# distributed under the License is distributed on an "AS IS" BASIS,
# WITHOUT WARRANTIES OR CONDITIONS OF ANY KIND, either express or implied.
# See the License for the specific language governing permissions and
# limitations under the License.

from bs4 import BeautifulSoup
import json
import urllib
import os
import requests
import re
import types

try:
  from http.cookiejar import LWPCookieJar
except ImportError:
    from cookielib import LWPCookieJar

AMAZON_MUSIC='https://music.amazon.co.uk'
AMAZON_SIGNIN='https://www.amazon.co.uk/ap/signin'
USER_AGENT='Mozilla/5.0 (X11; Ubuntu; Linux x86_64; rv:57.0) Gecko/20100101 Firefox/57.0'

class AmazonMusic:
  """
    Allows interaction with the Amazon Music service through a programmatic
    interface.

    Usage::

      >>> from amazonmusic import AmazonMusic
      >>> from getpass import getpass
      >>> am = AmazonMusic(credentials = lambda: [input('Email: '),
                                                  getpass('Amazon password: ')])
  """

  def __init__(self, cookies=None, credentials=None):
    """
      Constructs and returns an :class:`AmazonMusic <AmazonMusic>`. This
      will use a cookie jar stored, by default, in the home directory.

      :param credentials: Two-element array of username/password or lambda that will return such.
      :param cookies: (optional) Filepath to be used for the cookie jar.
    """

    cookiepath = cookies or '%s/.amazonmusic-cookies.dat' % (os.environ['HOME'])
    self.session = requests.Session()
    self.session.cookies = LWPCookieJar(cookiepath)
    if os.path.isfile(cookiepath):
      self.session.cookies.load()

    # -- Fetch the homepage, authenticating if necessary...
    #
    r = self.session.get(AMAZON_MUSIC, headers = {'User-Agent': USER_AGENT})
    self.session.cookies.save()
    os.chmod(cookiepath, 0o600)

    if r.history and r.history[0].status_code == 302 and AMAZON_SIGNIN in r.history[0].headers['Location']:
      r = self._authenticate(credentials, r)

    # -- Parse out the JSON config object...
    #
    appConfig = None
    for line in r.iter_lines(decode_unicode=True):
      if 'amznMusic.appConfig = ' in line:
        appConfig = json.loads(re.sub(r'^[^\{]*', '',
                               re.sub(r';$', '', line)))
        break
    
    if appConfig is None:
      raise Exception("Unable to find appConfig")

    # -- Store session variables...
    #
    self.deviceId=appConfig['deviceId']
    self.csrfToken=appConfig['CSRFTokenConfig']['csrf_token']
    self.csrfTs=appConfig['CSRFTokenConfig']['csrf_ts']
    self.csrfRnd=appConfig['CSRFTokenConfig']['csrf_rnd']
    self.customerId=appConfig['customerId']
    self.deviceType=appConfig['deviceType']
    self.territory=appConfig['musicTerritory']
    self.locale=appConfig['i18n']['locale']
    self.region=appConfig['realm'][:2]


  def _authenticate(self, credentials, r):
    """
      Handles the sign-in process with Amazon's login page.

      :param credentials: Provider of credential information.
      :param r: The response object from the attempt to access `AMAZON_MUSIC` homepage.
    """

    if type(credentials) == types.FunctionType:
      credentials = credentials()

    if not isinstance(credentials, list) or len(credentials) != 2:
      raise Exception("Invalid credentials: expected list of two elements, but got " + type(credentials))

    soup = BeautifulSoup(r.content, "html.parser")
    query = { "email": credentials[0], "password": credentials[1] }
  
    for field in soup.form.find_all("input"):
      if field.get("type") == "hidden":
        query[field.get("name")] = field.get("value")
      #else:
        #print("skipping %s of type %s with value %s" % (field.get("name"), field.get("type"), field.get("value")))
  
    r = self.session.post(soup.form.get("action"), headers = {
          'User-Agent': USER_AGENT,
            'Referer': r.history[0].headers['Location'],
            'Upgrade-Insecure-Requests': 1,
            'Accept': 'text/html,application/xhtml+xml,application/xml;q=0.9,*/*;q=0.8',
            'Accept-Language': 'en-US,en-GB;q=0.7,chrome://global/locale/intl.properties;q=0.3'
          },
          data = query)
    self.session.cookies.save()
    return r


  def call(self, endpoint, target, query):
    """
      Make a call against an endpoint and return the JSON response.

      :param endpoint: The URL endpoint of the request.
      :param target: The (Java?) class of the API to invoke.
      :param query: The JSON request.
    """
    query_headers = {
      'User-Agent': USER_AGENT,
      'csrf-token': self.csrfToken,
      'csrf-rnd': self.csrfRnd,
      'csrf-ts': self.csrfTs,
      'X-Requested-With': 'XMLHttpRequest'
    }
    if target is None: # Legacy cirrus API
      query_data = query
    else:
      query_headers['X-Amz-Target'] = target
      query_headers['Content-Type'] = 'application/json'
      query_headers['Content-Encoding'] = 'amz-1.0'
      query_data = json.dumps(query)

    r = self.session.post('%s/%s/api/%s' % (AMAZON_MUSIC, self.region, endpoint), headers = query_headers, data = query_data)
    self.session.cookies.save()
    return r.json()


  def createStation(self, stationId):
    """
      Create a station that can be played.

      :param stationId: Station ID, for example `A2UW0MECRAWILL`.
    """
    return Station(
      self, stationId,
      self.call('mpqs/voiceenabled/createQueue',
                     'com.amazon.musicplayqueueservice.model.client.external.voiceenabled.MusicPlayQueueServiceExternalVoiceEnabledClient.createQueue',
                     {'identifier': stationId, 'identifierType': 'STATION_KEY',
                      'customerInfo': {
                        'deviceId': self.deviceId,
                        'deviceType': self.deviceType,
                        'musicTerritory': self.territory,
                        'customerId': self.customerId
                      }
                     }))


  def getAlbum(self, albumId):
    """
      Get an album that can be played.

      :param albumId: Album ID, for example `B00J9AEZ7G`.
    """
    return Album(
      self,
      self.call('muse/legacy/lookup',
                'com.amazon.musicensembleservice.MusicEnsembleService.lookup',
                {
                  'asins': [ albumId ],
                  'features': [ 'popularity', 'expandTracklist', 'trackLibraryAvailability', 'collectionLibraryAvailability' ],
                  'requestedContent': 'MUSIC_SUBSCRIPTION',
                  'deviceId': self.deviceId,
                  'deviceType': self.deviceType,
                  'musicTerritory': self.territory,
                  'customerId': self.customerId 
                })['albumList'][0])


  def listAlbums(self):
    """
      Return albums that are in the library. Amazon considers all albums,
      however this filters the list to albums with only four or more items.
<<<<<<< HEAD
    """
    ### TODO Handle nextResultsToken
    return map(
      lambda r: Album(self, r),
      filter(
        lambda r: r['numTracks'] >= 4 and r['metadata'].get('primeStatus') == 'PRIME',
        self.call('cirrus/', None, {
          'Operation': 'searchLibrary',
          'ContentType': 'JSON',
          'searchReturnType': 'ALBUMS',
          'searchCriteria.member.1.attributeName': 'status',
          'searchCriteria.member.1.comparisonType': 'EQUALS',
          'searchCriteria.member.1.attributeValue': 'AVAILABLE',
          'searchCriteria.member.2.attributeName': 'trackStatus',
          'searchCriteria.member.2.comparisonType': 'IS_NULL',
          'searchCriteria.member.2.attributeValue': None,
          'albumArtUrlsSizeList.member.1': 'FULL',
          'selectedColumns.member.1': 'albumArtistName',
          'selectedColumns.member.2': 'albumName',
          'selectedColumns.member.3': 'artistName',
          'selectedColumns.member.4': 'objectId',
          'selectedColumns.member.5': 'primaryGenre',
          'selectedColumns.member.6': 'sortAlbumArtistName',
          'selectedColumns.member.7': 'sortAlbumName',
          'selectedColumns.member.8': 'sortArtistName',
          'selectedColumns.member.9': 'albumCoverImageFull',
          'selectedColumns.member.10': 'albumAsin',
          'selectedColumns.member.11': 'artistAsin',
          'selectedColumns.member.12': 'gracenoteId',
          'sortCriteriaList': None,
          'maxResults': 100,
          'nextResultsToken': None,
          'caller': 'getAllDataByMetaType',
          'sortCriteriaList.member.1.sortColumn': 'sortAlbumName',
          'sortCriteriaList.member.1.sortType': 'ASC',
          'customerInfo.customerId': self.customerId,
          'customerInfo.deviceId': self.deviceId,
          'customerInfo.deviceType': self.deviceType,
        })['searchLibraryResponse']['searchLibraryResult'].get('searchReturnItemList')
    )
  )
=======

      TODO The approach taken, of using search, doesn't work correctly: it isn't limiting it to albums that only have 4 or more tracks in your library. Maybe if we search _tracks_ instead?
    """
    return list(
        map(
          lambda r: Album(self, r),
          filter(
            lambda f: f['trackCount'] >= 4,
            self.call('muse/legacy/lookup',
                  'com.amazon.musicensembleservice.MusicEnsembleService.lookup',
                  {
                    'asins': list(map(
                        lambda h: h['document']['asin'],
                        self.search(None, library_only=True, tracks=False, albums=True,
                                          playlists=False, artists=False, stations=False)['library_albums']['hits']
                      )),
                    'features': [ 'popularity', 'expandTracklist', 'trackLibraryAvailability', 'collectionLibraryAvailability' ],
                    'requestedContent': 'MUSIC_SUBSCRIPTION',
                    'deviceId': self.deviceId,
                    'deviceType': self.deviceType,
                    'musicTerritory': self.territory,
                    'customerId': self.customerId 
                  })['albumList']
          )
        )
      )
>>>>>>> 647dfbd2


  def getPlaylist(self, albumId):
    """
      Get a playlist that can be played.

      :param playlistId: Playlist ID, for example `B075QGZDZ3`.
    """
    return Playlist(
      self,
      self.call('muse/legacy/lookup',
                'com.amazon.musicensembleservice.MusicEnsembleService.lookup',
                {
                  'asins': [ albumId ],
                  'features': [ 'popularity', 'expandTracklist', 'trackLibraryAvailability', 'collectionLibraryAvailability' ],
                  'requestedContent': 'MUSIC_SUBSCRIPTION',
                  'deviceId': self.deviceId,
                  'deviceType': self.deviceType,
                  'musicTerritory': self.territory,
                  'customerId': self.customerId 
                })['playlistList'][0])


  def search(self, query, library_only=False, tracks=True, albums=True, playlists=True, artists=True, stations=True):
    """
      Search Amazon Music for the given query, and return matching results
      (playlists, albums, tracks and artists).

      This is still a work-in-progress, and at the moment the raw Amazon Music
      native data structure is returned.

      :param query: Query.
      :param library_only (optional) Limit to the user's library only, rather than the library + Amazon Music. Defaults to false.
      :param tracks: (optional) Include tracks in the results, defaults to true.
      :param albums: (optional) Include albums in the results, defaults to true.
      :param playlists: (optional) Include playlists in the results, defaults to true.
      :param artists: (optional) Include artists in the results, defaults to true.
      :param stations: (optional) Include stations in the results, defaults to true - only makes sense if `library_only` is false.
    """
    query_obj = {
      'deviceId': self.deviceId,
      'deviceType': self.deviceType,
      'musicTerritory': self.territory,
      'customerId': self.customerId,
      'languageLocale': self.locale,
      'requestContext': { 'customerInitiated': True },
      'query': {},
      'resultSpecs': []
    }

    # -- Set up the search object...
    #
    if library_only:
      def _set_q(q):
        query_obj['query'] = q
    else:
      query_obj['query'] = {
        '__type': 'com.amazon.music.search.model#BooleanQuery',
        'must': [ {} ],
        'should': [{
          '__type': 'com.amazon.music.search.model#TermQuery',
          'fieldName': 'primeStatus',
          'term': 'PRIME'
        }]
      }
      def _set_q(q):
        query_obj['query']['must'][0] = q

    # -- Set up the query...
    #
    if query is None:
      _set_q({
        '__type': 'com.amazon.music.search.model#ExistsQuery',
        'fieldName': 'asin'
      })
    else:
      _set_q({
        '__type': 'com.amazon.music.search.model#MatchQuery',
        'query': query
      })

    def _addResultSpec(**kwargs):
      for type in kwargs:
        if kwargs[type]:
          resultSpec = lambda n: {
            'label': '%ss' % (n),
            'documentSpecs': [{
              'type': n,
              'fields': ['__DEFAULT', 'artFull', 'fileExtension', 'isMusicSubscription', 'primeStatus']
            }],
            'maxResults': 30
          }
          if type != 'station':
            query_obj['resultSpecs'].append(resultSpec('library_%s' % (type)))
          if not library_only:
            query_obj['resultSpecs'].append(resultSpec('catalog_%s' % (type)))

    _addResultSpec(track = tracks,
                   album = albums,
                   playlist = playlists,
                   artist = artists,
                   station = stations)

    ### TODO Convert into a better data structure
    ### TODO There seems to be a paging token
    return dict(map(
             lambda r: [r['label'], r],
             self.call('search/v1_1/', 'com.amazon.tenzing.v1_1.TenzingServiceExternalV1_1.search', query_obj)['results']
           ))


class Station:
  """
    Represents a streamable, unending station. This should be created with
    `AmazonMusic.createStation`.

    Key properties are:

      * `id` - ID of the station (Amazon ASIN)
      * `name` - Name of the station.
      * `coverUrl` - URL containing cover art for the station.
  """

  def __init__(self, am, asin, json):
    """
      Internal use only.

      :param am: AmazonMusic object, used to make API calls.
      :param asin: Station ASIN.
      :param json: JSON data structure for the station, from Amazon Music.
    """
    self._am = am
    self.id = asin
    self.json = json
    self.coverUrl = json['queue']['queueMetadata']['imageUrlMap']['FULL']
    self.name = json['queue']['queueMetadata']['title']
    self._pageToken = json['queue']['pageToken']


  def tracks(self):
    """
      Provides an iterable generator for the `Tracks` that make up this
      station.
    """
    tracks = []
    tracks.extend(self.json['trackMetadataList'])
    while tracks:
      yield Track(self._am, tracks.pop(0))
    
      if not tracks:
        print("[DEBUG] Running out of tracks - loading more")
        data = self._am.call('mpqs/voiceenabled/getNextTracks',
                             'com.amazon.musicplayqueueservice.model.client.external.voiceenabled.MusicPlayQueueServiceExternalVoiceEnabledClient.getNextTracks',
                             { 'pageToken': self._pageToken,
                               'numberOfTracks': 10,
                               'customerInfo': {
                                 'deviceId': self._am.deviceId,
                                 'deviceType': self._am.deviceType,
                                 'musicTerritory': self._am.territory,
                                 'customerId': self._am.customerId
                               }
                             })
        self._pageToken = data['nextPageToken']
        tracks.extend(data['trackMetadataList'])


class Album:
  """
    Represents a streamable, playable album. This should be created with
    `AmazonMusic.getAlbum`.

    Key properties are:

      * `id` - ID of the album (Amazon ASIN)
      * `name` - Album name.
      * `artist` - Album artist name.
      * `coverUrl` - URL containing cover art for the album.
      * `genre` - Genre of the album.
      * `rating` - Average review score (out of 5).
      * `trackCount` - Number of tracks.
      * `releaseDate` - UNIX timestamp of the original release date.

  """

  def __init__(self, am, json):
    """
      Internal use only.

      :param am: AmazonMusic object, used to make API calls.
      :param json: JSON data structure for the album, from Amazon Music. Supports
                   both `muse` and `cirrus` formats.
    """
    self._am = am
    self.json = json
    if 'metadata' in json:
      self.trackCount = json['numTracks']
      self.json = json['metadata']
      json = self.json
      self.id = json['albumAsin']
      self.coverUrl = json.get('albumCoverImageFull', json.get('albumCoverImageMedium'))
      self.name = json['albumName']
      self.artist = json['albumArtistName']
      self.genre = json['primaryGenre']
      self.rating = None
      self.releaseDate = None
    else:
      self.id = json['asin']
      self.coverUrl = json['image']
      self.name = json['title']
      self.artist = json['artist']['name']
      self.genre = json['productDetails'].get('primaryGenreName')
      self.rating = json['reviews']['average']
      self.trackCount = json['trackCount']
      self.releaseDate = json['originalReleaseDate'] / 1000


  def tracks(self):
    """
      Provide the list for the `Tracks` that make up this album.
    """
    # If we've only got a summary, load the full data
    if 'tracks' not in self.json:
      a = self._am.getAlbum(self.id)
      self.__init__(self._am, a.json)

    return list(map(lambda t: Track(self._am, t), self.json['tracks']))


class Playlist:
  """
    Represents a streamable, playable playlist. This should be created with
    `AmazonMusic.getPlaylist`.

    Key properties are:

      * `id` - ID of the album (Amazon ASIN)
      * `name` - Album name.
      * `coverUrl` - URL containing cover art for the album.
      * `genre` - Genre of the album.
      * `rating` - Average review score (out of 5).
      * `trackCount` - Number of tracks.
  """

  def __init__(self, am, json):
    """
      Internal use only.

      :param am: AmazonMusic object, used to make API calls.
      :param json: JSON data structure for the album, from Amazon Music.
    """
    self._am = am
    self.json = json
    self.id = json['asin']
    self.coverUrl = json['image']
    self.name = json['title']
    self.genre = json['primaryGenre']
    self.rating = json['reviews']['average']
    self.trackCount = json['trackCount']


  def tracks(self):
    """
      Provide the list for the `Tracks` that make up this album.
    """
    return list(map(lambda t: Track(self._am, t), self.json['tracks']))


class Track:
  """
    Represents an individual track on Amazon Music. This will be returned from
    one of the other calls and cannot be created directly.

    Key properties are:

      * `name` - Track name
      * `artist` - Track artist
      * `album` - Album containing the track
      * `albumArtist` - Primary artist for the album
      * `coverUrl` - URL containing cover art for the track/album.

    Key method is:

      * `getUrl()` - Returns an M3U playlist allowing the track to be streamed.
  """

  def __init__(self, am, data):
    """
      Internal use only.

      :param am: AmazonMusic object, used to make API calls.
      :param data: JSON data structure for the track, from Amazon Music. 
                   Supported data structures are from `mpqs` and `muse`.
    """
    try:
      self._am = am
      self._url = None

      self.json = data
      self.name = data.get('name') or data['title']
      self.artist = data.get('artistName') or data['artist']['name']
      self.album = data['album'].get('name') or data['album'].get('title')
      self.albumArtist = data['album'].get('artistName') or data['album'].get('albumArtistName', self.artist)

      self.coverUrl = None
      if 'artUrlMap' in data:
        self.coverUrl = data['artUrlMap'].get('FULL', data['artUrlMap'].get('LARGE'))
      elif 'image' in data['album']:
        self.coverUrl = data['album']['image']

      if 'identifierType' in data:
        self.identifierType = data['identifierType']
        self.identifier = data['identifier']
      else:
        self.identifierType = 'ASIN'
        self.identifier = data['asin']

      self.duration = data.get('durationInSeconds', data.get('duration'))
    except KeyError as e:
      e.args = ('%s not found in %s' % (e.args[0], json.dumps(data, sort_keys = True)), )
      raise


  def getUrl(self):
    """
      Return the URL for an M3U playlist for the track, allowing it to be streamed.
      The playlist seems to consist of individual chunks of the song, in ~10s segments,
      so a player capable of playing playlists seamless is required, such as VLC.
    """
    if self._url is None:
      stream_json=self._am.call('dmls/', 'com.amazon.digitalmusiclocator.DigitalMusicLocatorServiceExternal.getRestrictedStreamingURL', {
        'customerId': self._am.customerId,
        'deviceToken': {
          'deviceTypeId': self._am.deviceType,
          'deviceId': self._am.deviceId,
        },
        'appMetadata': {
          'https': 'true'
        },
        'clientMetadata': {
          'clientId': 'WebCP',
        },
        'contentId': {
          'identifier': self.identifier,
          'identifierType': self.identifierType,
          'bitRate': 'HIGH',
          'contentDuration': self.duration
        }
        })
      if 'statusCode' in stream_json and stream_json['statusCode'] == 'MAX_CONCURRENCY_REACHED':
        raise Exception(stream_json['statusCode'])

      try:
        self._url = stream_json['contentResponse']['urlList'][0]
      except KeyError as e:
        e.args = ('%s not found in %s' % (e.args[0], json.dumps(stream_json, sort_keys = True)), )
        raise

    return self._url<|MERGE_RESOLUTION|>--- conflicted
+++ resolved
@@ -204,7 +204,6 @@
     """
       Return albums that are in the library. Amazon considers all albums,
       however this filters the list to albums with only four or more items.
-<<<<<<< HEAD
     """
     ### TODO Handle nextResultsToken
     return map(
@@ -246,34 +245,6 @@
         })['searchLibraryResponse']['searchLibraryResult'].get('searchReturnItemList')
     )
   )
-=======
-
-      TODO The approach taken, of using search, doesn't work correctly: it isn't limiting it to albums that only have 4 or more tracks in your library. Maybe if we search _tracks_ instead?
-    """
-    return list(
-        map(
-          lambda r: Album(self, r),
-          filter(
-            lambda f: f['trackCount'] >= 4,
-            self.call('muse/legacy/lookup',
-                  'com.amazon.musicensembleservice.MusicEnsembleService.lookup',
-                  {
-                    'asins': list(map(
-                        lambda h: h['document']['asin'],
-                        self.search(None, library_only=True, tracks=False, albums=True,
-                                          playlists=False, artists=False, stations=False)['library_albums']['hits']
-                      )),
-                    'features': [ 'popularity', 'expandTracklist', 'trackLibraryAvailability', 'collectionLibraryAvailability' ],
-                    'requestedContent': 'MUSIC_SUBSCRIPTION',
-                    'deviceId': self.deviceId,
-                    'deviceType': self.deviceType,
-                    'musicTerritory': self.territory,
-                    'customerId': self.customerId 
-                  })['albumList']
-          )
-        )
-      )
->>>>>>> 647dfbd2
 
 
   def getPlaylist(self, albumId):
